""" contains algorithms and classes for maintaining beliefs """

from typing import Callable, Optional, Union, Tuple, List
from functools import partial

from typing_extensions import Protocol
import numpy as np

from misc import POBNRLogger
from environments import Simulator
from pytorch_api import log_tensorboard, tensorboard_logging

from agents.neural_networks.neural_pomdps import DynamicsModel
from agents.planning.particle_filters import ParticleFilter, WeightedFilter, WeightedParticle
from domains.learned_environments import NeuralEnsemblePOMDP


class BeliefUpdate(Protocol):
    """ Defines the signature of a update function for a particle """

    def __call__(
            self,
            belief: ParticleFilter,
            action: np.ndarray,
            observation: np.ndarray) -> ParticleFilter:
        """ function call signature for particle update functions

        Args:
             particle_filter: (`ParticleFilter`):
             action: (`np.ndarray`):
             observation: (`np.ndarray`):

        RETURNS (`ParticleFilter`):

        """


class BeliefAnalysis(Protocol):
    """ defines the protocol for analyzing a belief """

    def __call__(self, belief: ParticleFilter) -> List[Tuple[str, Union[float, np.ndarray]]]:
        """ anylsis `belief` and return some tagged value

        Returns a tuple with 2 values. 1 is a tag/description term of the
        analysis, whereas the 2nd is the values as a result of the analysis

        Args:
             belief: (`ParticleFilter`):

        RETURNS (`List[Tuple[str, Union[float,np.ndarray]]]`):

        """


def noop_analysis(
        belief: ParticleFilter) -> List[Tuple[str, Union[float, np.ndarray]]]:  # pylint: disable=unused-argument
    """  default, no-op analysis

    returns a simple non-like thing

    Args:
         belief: (`ParticleFilter`):

    RETURNS (`List[Tuple[str, Union[float,np.ndarray]]]`):

    """
    return [('', 0)]


class BeliefManager(POBNRLogger):
    """ manages a belief """

    def __init__(
            self,
            reset_f: Callable[[], ParticleFilter],
            update_belief_f: BeliefUpdate,
            episode_reset_f: Optional[Callable[[ParticleFilter], ParticleFilter]] = None,
            belief_analyzer: BeliefAnalysis = noop_analysis):
        """ Maintians a belief

        Manages belief by initializing, updating, and returning it.

        Args:
             reset_f: (`Callable[[], ParticleFilter]`): the function to call to reset the belief
             update_belief_f: (`BeliefUpdate`): the function to call to update the belief
             episode_reset_f: (`Optional[Callable[[` `ParticleFilter` `], `ParticleFilter` ]]`): the episode reset function to call

        Default value for `episode_reset_f` is to do the same as `reset_f`

        """

        POBNRLogger.__init__(self)
        self.episode = 0

        self._reset = reset_f
        self._update = update_belief_f
        self._analyse = belief_analyzer

        if episode_reset_f:
            self._episode_reset = episode_reset_f
        else:
            self._episode_reset = lambda _: self._reset()

        self._belief = self._reset()

    def reset(self) -> None:
        """ resets by sampling new belief """

        self._belief = self._reset()

        if self.log_is_on(POBNRLogger.LogLevel.V3):
            self.log(POBNRLogger.LogLevel.V3, f"Belief reset to {self._belief}")

        self.episode = 0

    def episode_reset(self) -> None:
        """ resets the belief for a new episode """

        self._belief = self._episode_reset(self.particle_filter)

        if self.log_is_on(POBNRLogger.LogLevel.V3):
            self.log(POBNRLogger.LogLevel.V3, f"Belief reset for new episode {self._belief}")

        if tensorboard_logging():
            for tag, val in self._analyse(self._belief):
                log_tensorboard(tag, val, self.episode)

        self.episode += 1

    def update(self, action: int, observation: np.ndarray):
        """ updates belief given action and observation

        Args:
             action: (`int`):
             observation: (`np.ndarray`):

        """

        self._belief = self._update(belief=self._belief, action=action, observation=observation)

        if self.log_is_on(POBNRLogger.LogLevel.V3):
            self.log(POBNRLogger.LogLevel.V3, f"BELIEF: update after a({action}), o({observation}): {self._belief}")

    @property
    def particle_filter(self) -> ParticleFilter:
        """ returns the belief

        RETURNS (`ParticleFilter`):

        """
        return self._belief


def rejection_sampling(
        belief: ParticleFilter,
        action: np.ndarray,
        observation: np.ndarray,
        sim: Simulator) -> ParticleFilter:
    """ performs vanilla rejection sampling as belief update

    Args:
         belief: (`ParticleFilter`):
         action: (`np.ndarray`):
         observation: (`np.ndarray`):
         sim: (`Simulator`):

    RETURNS (`ParticleFilter`):

    """

    next_belief = type(belief)()

    while next_belief.size < belief.size:

        state = belief.sample()
        transition = sim.simulation_step(state, action)

        if np.all(transition.observation == observation):
            next_belief.add_particle(transition.state)

    return next_belief


def importance_sampling(
        belief: ParticleFilter,
        action: np.ndarray,
        observation: np.ndarray) -> WeightedFilter:
    """ applies importance sampling **with resampling** as belief update

    Assumes belief is over state and models, i.e.
    `pobnrl.domains.learned_environments.NeuralEnsemblePOMDP.AugmentedState`

    Args:
         belief: (`ParticleFilter`):
         action: (`np.ndarray`):
         observation: (`np.ndarray`):

    RETURNS (`WeightedFilter`):

    """

    next_belief = WeightedFilter()

    for _ in range(belief.size):

        # This step functions as the resampling step
        state = belief.sample()

        next_domain_state = state.model.sample_state(state.domain_state, action)

        weight = state.model.observation_prob(
            state.domain_state, action, next_domain_state, observation
        )

        next_belief.add_weighted_particle(WeightedParticle(
            NeuralEnsemblePOMDP.AugmentedState(next_domain_state, state.model),
            weight
        ))

    return next_belief


class ModelUpdate(Protocol):
    """ Defines the signature of a model update function

    These functions are used to **augment** the importance sampling update.
    I.e. this function will enable the model to be updated

    """

    def __call__(
            self,
            model: DynamicsModel,
            state: np.ndarray,
            action: np.ndarray,
            next_state: np.ndarray,
            observation: np.ndarray) -> None:
        pass


def perturb_parameters(
        model: DynamicsModel,
        state: np.ndarray,  # pylint: disable=unused-argument
        action: np.ndarray,  # pylint: disable=unused-argument
        next_state: np.ndarray,  # pylint: disable=unused-argument
        observation: np.ndarray,  # pylint: disable=unused-argument
        stdev: float) -> None:
    """ A type of belief update: applies gaussian noise to model parameters

    Args:
         model: (`DynamicsModel`):
         _: (`np.ndarray`): ignored
         __: (`np.ndarray`): ignored
         ___: (`np.ndarray`): ignored
         _____: (`np.ndarray`): ignored
         stdev: (`float`): the standard deviation of the applied noise

    RETURNS (`None`):

    """

    model.perturb_parameters(stdev)


def backprop_update(
        model: DynamicsModel,
        state: np.ndarray,
        action: np.ndarray,
        next_state: np.ndarray,
        observation: np.ndarray) -> None:
    """ A type of belief update: applies a simple backprop call to the model

    Args:
         model: (`DynamicsModel`):
         state: (`np.ndarray`):
         action: (`np.ndarray`):
         next_state: (`np.ndarray`):
         observation: (`np.ndarray`):

    RETURNS (`None`):

    """

    # `batch_update` expects batch_size x ... size. [None] adds a dimension
    model.batch_update(state[None], action[None], next_state[None], observation[None])


<<<<<<< HEAD
def chain_updates(to_chain: List[ModelUpdate]) -> ModelUpdate:
    """ chains `ModelUpdate` into a single call

    Returns a function that will apply all updates sequentially

    Args:
         to_chain: (`List[ModelUpdate]`):

    RETURNS (`ModelUpdate`):

    """

    def chain(
            model: DynamicsModel,
            state: np.ndarray,
            action: np.ndarray,
            next_state: np.ndarray,
            observation: np.ndarray) -> None:

        for update in to_chain:
            update(model, state, action, next_state, observation)

    return chain
=======
def augmented_rejection_sampling(
        belief: ParticleFilter,
        action: np.ndarray,
        observation: np.ndarray,
        update_model: ModelUpdate) -> ParticleFilter:
    """ rejection sampling augmented with additional update methods

    Args:
         belief: (`ParticleFilter`): current belief
         action: (`np.ndarray`):  taken action
         observation: (`np.ndarray`): perceived observation
         update_model: (`ModelUpdate`): the update to apply

    RETURNS (`ParticleFilter`):

    """

    next_belief = type(belief)()

    while next_belief.size < belief.size:

        state = belief.sample()
        sample_state, sample_observation \
            = state.model.simulation_step(state.domain_state, action)

        if np.all(sample_observation == observation):

            next_model = state.model.copy()
            update_model(
                model=next_model,
                state=state.domain_state,
                action=action,
                next_state=sample_state,
                observation=observation
            )

            next_belief.add_particle(
                NeuralEnsemblePOMDP.AugmentedState(sample_state, next_model)
            )

    return next_belief
>>>>>>> 8b9d0a7d


def augmented_importance_sampling(
        belief: ParticleFilter,
        action: np.ndarray,
        observation: np.ndarray,
        update_model: ModelUpdate) -> ParticleFilter:
    """ Core algorithm for this project. Updates the model during belief update

    Assuming a belief p(state, dynamics), this function will compute an
    importance sampling belief update. It differs from `importance_sampling` in
    that it also updates the models. The specific update that is applied is
    determined by the `update_model` parameter.

    Args:
         belief: (`ParticleFilter`):
         action: (`np.ndarray`):
         observation: (`np.ndarray`):
         update_model: (`ModelUpdate`):

    RETURNS (`ParticleFilter`):

    """

    next_belief = WeightedFilter()

    for _ in range(belief.size):

        # This step functions as the resampling step
        state = belief.sample()
        next_model = state.model.copy()

        next_domain_state = state.model.sample_state(state.domain_state, action)
        update_model(
            model=next_model,
            state=state.domain_state,
            action=action,
            next_state=next_domain_state,
            observation=observation
        )

        weight = next_model.observation_prob(
            state.domain_state, action, next_domain_state, observation
        )

        next_belief.add_weighted_particle(WeightedParticle(
            NeuralEnsemblePOMDP.AugmentedState(next_domain_state, next_model),
            weight
        ))

    return next_belief


def belief_update_factory(
        belief: str,
        perturb_stdev: float,
        backprop: bool,
        sim: Simulator) -> BeliefUpdate:
    """ returns an importance sampling method depending on the configurations

    Args:
         belief: (`str`):
         perturb_stdev: (`float`): the amount of param perturbation during updates
         backprop: (`bool`): whether to apply backprop during update
         sim: (`Simulator`):

    RETURNS (`BeliefUpdate`):

    """

    assert belief in ["rejection_sampling", "importance_sampling"], \
        f"belief {belief} not legal"

    # basic, no enhancements
    if perturb_stdev == 0 and not backprop:

<<<<<<< HEAD
    updates: List[ModelUpdate] = []
    if backprop:
        updates.append(backprop_update)
    if not perturb_stdev == 0:
        updates.append(partial(perturb_parameters, stdev=perturb_stdev))
=======
        if belief == 'importance_sampling':
            return importance_sampling
        if belief == 'rejection_sampling':
            return partial(rejection_sampling, sim=sim)

    assert not (backprop and perturb_stdev != 0), \
        f'Simultaneous backprop and perturbance is not supported'

    # set filter method
    if belief == 'importance_sampling':
        filter_method = augmented_importance_sampling
    elif belief == 'rejection_sampling':
        filter_method = augmented_rejection_sampling

    if backprop:
        return partial(filter_method, update_model=backprop_update)

    if not perturb_stdev == 0:
        return partial(
            filter_method,
            update_model=partial(perturb_parameters, stdev=perturb_stdev)
        )
>>>>>>> 8b9d0a7d

    return partial(
        augmented_importance_sampling, update_model=chain_updates(updates)
    )<|MERGE_RESOLUTION|>--- conflicted
+++ resolved
@@ -285,7 +285,6 @@
     model.batch_update(state[None], action[None], next_state[None], observation[None])
 
 
-<<<<<<< HEAD
 def chain_updates(to_chain: List[ModelUpdate]) -> ModelUpdate:
     """ chains `ModelUpdate` into a single call
 
@@ -309,7 +308,8 @@
             update(model, state, action, next_state, observation)
 
     return chain
-=======
+
+
 def augmented_rejection_sampling(
         belief: ParticleFilter,
         action: np.ndarray,
@@ -351,7 +351,6 @@
             )
 
     return next_belief
->>>>>>> 8b9d0a7d
 
 
 def augmented_importance_sampling(
@@ -427,38 +426,22 @@
 
     # basic, no enhancements
     if perturb_stdev == 0 and not backprop:
-
-<<<<<<< HEAD
+        if belief == 'importance_sampling':
+            return importance_sampling
+        if belief == 'rejection_sampling':
+            return partial(rejection_sampling, sim=sim)
+
+    # set filter method
+    if belief == 'importance_sampling':
+        filter_method = augmented_importance_sampling
+    elif belief == 'rejection_sampling':
+        filter_method = augmented_rejection_sampling
+
+    # set model update method
     updates: List[ModelUpdate] = []
     if backprop:
         updates.append(backprop_update)
     if not perturb_stdev == 0:
         updates.append(partial(perturb_parameters, stdev=perturb_stdev))
-=======
-        if belief == 'importance_sampling':
-            return importance_sampling
-        if belief == 'rejection_sampling':
-            return partial(rejection_sampling, sim=sim)
-
-    assert not (backprop and perturb_stdev != 0), \
-        f'Simultaneous backprop and perturbance is not supported'
-
-    # set filter method
-    if belief == 'importance_sampling':
-        filter_method = augmented_importance_sampling
-    elif belief == 'rejection_sampling':
-        filter_method = augmented_rejection_sampling
-
-    if backprop:
-        return partial(filter_method, update_model=backprop_update)
-
-    if not perturb_stdev == 0:
-        return partial(
-            filter_method,
-            update_model=partial(perturb_parameters, stdev=perturb_stdev)
-        )
->>>>>>> 8b9d0a7d
-
-    return partial(
-        augmented_importance_sampling, update_model=chain_updates(updates)
-    )+
+    return partial(filter_method, update_model=chain_updates(updates))