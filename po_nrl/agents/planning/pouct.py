--- conflicted
+++ resolved
@@ -115,11 +115,7 @@
 
         """
 
-<<<<<<< HEAD
-        assert planning_horizon > 0, "Cannot accept a negative planning horizon"
-=======
         assert planning_horizon > 0, f"Cannot accept a negative planning horizon {planning_horizon}"
->>>>>>> 6c2328b5
 
         POBNRLogger.__init__(self)
 
