--- conflicted
+++ resolved
@@ -322,13 +322,9 @@
 
     # post process
     if not parsed_args.search_depth:
-<<<<<<< HEAD
-        parsed_args.searched_depth = parsed_args.horizon
-=======
         parsed_args.search_depth = parsed_args.horizon
     if not parsed_args.belief_minimal_sample_size:
         parsed_args.belief_minimal_sample_size = parsed_args.num_particles
->>>>>>> 6c2328b5
 
     return parsed_args
 
