""" POMDP dynamics as neural networks """

from collections import deque
from enum import Enum, auto
from typing import Any, Deque, List, Optional

import numpy as np
import torch
import torch.distributions.utils
from typing_extensions import Protocol

from general_bayes_adaptive_pomdps.core import ActionSpace, SimulationResult, Transition
from general_bayes_adaptive_pomdps.misc import DiscreteSpace
from general_bayes_adaptive_pomdps.models.neural_networks import Net
from general_bayes_adaptive_pomdps.models.neural_networks.misc import perturb
from general_bayes_adaptive_pomdps.models.neural_networks.pytorch_api import device


class OptimizerBuilder(Protocol):
    """Defines the signature of optimizer builder"""

    def __call__(self, parameters: Any, learning_rate: float) -> torch.optim.Optimizer:
        """function call signature for building an optimizer

        Args:
             parameters: (torch parameters): the parameters to optimize
             learning_rate: (`float`): learning rate of the optimizer

        RETURNS (`torch.optim.Optimizer`):

        """


def sgd_builder(parameters: Any, learning_rate: float) -> torch.optim.Optimizer:
    """builds the torch SGD optimizer to update ``parameters`` with ``learning_rate`` stepsize

    Args:
         parameters: (torch parameters): the parameters to optimize
         learning_rate: (`float`): learning rate of the optimizer

    RETURNS (`torch.optim.Optimizer`): Torch SGD optimizer

    """
    return torch.optim.SGD(parameters, lr=learning_rate)


def adam_builder(parameters: Any, learning_rate: float) -> torch.optim.Optimizer:
    """builds the torch Adam optimizer to update ``parameters`` with ``learning_rate`` stepsize

    Args:
         parameters: (torch parameters): the parameters to optimize
         learning_rate: (`float`): learning rate of the optimizer

    RETURNS (`torch.optim.Optimizer`): Torch Adam optimizer

    """
    return torch.optim.Adam(parameters, lr=learning_rate)


def get_optimizer_builder(option: str) -> OptimizerBuilder:
    """Returns the appropriate optimizer builder

    Args:
         option: (`str`): in ['SGD', 'Adam']

    RETURNS (`general_bayes_adaptive_pomdps.models.neural_networks.OptimizerBuilder`):

    """
    if option == "SGD":
        return sgd_builder
    if option == "Adam":
        return adam_builder

    raise ValueError(f"Undefined optimizer {option}")


class DynamicsModel:
    """POMDP dynamics (s,a) -> p(s',o)"""

    @staticmethod
    def sample_from_model(model: List[np.ndarray], num: int) -> np.ndarray:
        """samples ``num`` instances from model

        The model is a list of categorical distributions, where each element
        represents a dimension or feature. The element itself is assumed to be
        a proper distribution (sum up to one).

        Args:
            model (`List[np.ndarray]`): model[i][j] is probability of feature i being j
            num (`int`): number of samples

        Returns:
            `np.ndarray`: list of samples, ith element is a sample with
            len(model) features
        """

        # sample value for each dimension iteratively
        return np.array(
            [
                torch.multinomial(torch.from_numpy(probs), num, replacement=True).item()
                for probs in model
            ],
            dtype=int,
        )

    class NN:
        """A neural network in the :class:`DynamicsModel`"""

        def __init__(
            self,
            net: Net,
            optimizer_builder: OptimizerBuilder,
            learning_rate: float,
        ):
            self.criterion = torch.nn.CrossEntropyLoss()
            self.net = net

            self._learning_rate = learning_rate
            self._optimizer_builder = optimizer_builder
            self._optimizer = self._optimizer_builder(
                net.parameters(), self._learning_rate
            )

        def reset(self) -> None:
            """reset the network (randomly) and optimizer"""
            self.net.random_init_parameters()
            self._optimizer = self._optimizer_builder(
                self.net.parameters(), self._learning_rate
            )

        def set_learning_rate(self, learning_rate: float) -> None:
            """(re)sets the optimizers' learning rate

            Will re-create the optimizers, thus losing its current state

            Args:
                 learning_rate: (`float`):

            RETURNS (`None`):

            """
            assert (
                0 <= learning_rate < 1
            ), f"learning rate must be [0,1], not {learning_rate}"
            self._learning_rate = learning_rate

            self._optimizer = self._optimizer_builder(
                self.net.parameters(), self._learning_rate
            )

        def perturb(
            self,
            stdev: float = 0.1,
        ) -> None:
            """perturb parameters of model

            Args:
                 stdev: (`float`): the standard deviation of the perturbation

            RETURNS (`None`):

            """
            with torch.no_grad():
                for param in self.net.parameters():
                    param.set_(perturb(param, stdev))

    class TNet(NN):
        """Neural Network implementation of the transition model in :class:`DynamicsModel`"""

        def __init__(
            self,
            state_space: DiscreteSpace,
            action_space: ActionSpace,
            optimizer_builder: OptimizerBuilder,
            learning_rate: float,
            network_size: int,
            dropout_rate: float,
            input_state_size: Optional[int] = None,
        ):
            """Initiates a neural network transition model

            ``state_space`` and ``action_space`` are used as ways to figure out
            the size of the model. Note that with ``input_state_size`` the
            input of the state can be overwritten. The idea here is that it
            should be possible to provide one-hot encoding or in general an
            input that is different from the state space. If that parameter is
            not given, we assume the number of dimensions in ``state_space``
            determine the input of the model.

            Most of the configuration of the network is done through the
            parameters ``learning_rate``, ``network_size``, ``dropout_rate``
            and ``optimizer_builder``. Here ``optimizer_builder`` is a
            constructor that, given the network weights, creates the optimizer.

            :param state_space: the expected shape of the state as in- and output of the model
            :param action_space: determines action input (assumed one-hot)
            :param optimizer_builder: constructs the optimizer given weights
            :param learning_rate: learning rate used by optimizer
            :param network_size: # of nodes in the 2-layer network
            :param dropout_rate: rate of dropping nodes
            :param input_state_size: overwrites the number of input nodes
                (otherwise set to # dimensions in ``state_space``)
            """
            if not input_state_size:
                input_state_size = state_space.ndim

            net = Net(
                input_size=input_state_size + action_space.n,
                output_size=np.sum(state_space.size),
                layer_size=network_size,
                dropout_rate=dropout_rate,
            ).to(device())

            super().__init__(net, optimizer_builder, learning_rate)
            self.action_space = action_space
            self.state_space = state_space

        def batch_train(
            self,
            states: torch.Tensor,
            actions: torch.Tensor,
            next_states: torch.Tensor,
        ) -> float:
            """trains on the given batch

            Args:
                states (`torch.Tensor`): assumed torch to facilitate performance
                actions (`torch.Tensor`): assumed torch to facilitate performance
                next_states (`torch.Tensor`): assumed torch to facilitate performance

            Returns:
                `float`: loss
            """
            state_action_pairs = torch.cat((states, actions), dim=1)
            next_state_logits = self.net(state_action_pairs)

            loss = torch.stack(
                [
                    self.criterion(
                        next_state_logits[
                            :,
                            self.state_space.dim_cumsum[
                                i
                            ] : self.state_space.dim_cumsum[i + 1],
                        ],
                        next_states[:, i],
                    )
                    for i in range(self.state_space.ndim)
                ]
            ).sum()

            self._optimizer.zero_grad()
            loss.backward()
            self._optimizer.step()

            return loss.item()

        def model(self, state: np.ndarray, action: int) -> List[np.ndarray]:
            """next-state distribution model given state-action pair

            Args:
                state (`np.ndarray`):
                action (`int`):

            Returns:
                `List[np.ndarray]`: model, [i][j] is probability of feature i
                taking value j
            """

            state_action_pair = (
                torch.from_numpy(
                    np.concatenate([state, self.action_space.one_hot(action)])
                )
                .to(device())
                .float()
            )

            with torch.no_grad():
                logits = self.net(state_action_pair)

                return [
                    torch.distributions.utils.logits_to_probs(
                        logits[
                            self.state_space.dim_cumsum[
                                i
                            ] : self.state_space.dim_cumsum[i + 1]
                        ]
                    )
                    .cpu()
                    .numpy()
                    for i in range(self.state_space.ndim)
                ]

        def sample(
            self,
            state: np.ndarray,
            action: int,
            num: int,
        ) -> np.ndarray:
            """sample ``num`` state given ``state``-``action`` pair

            can be implemented by calling
            :meth:`sample_from_model` `(self.model(state, action, num))`

            Args:
                state (`np.ndarray`):
                action (`int`):
                num (`int`): number of samples to provide

            Returns:
                `np.ndarray`: ``num`` states
            """
            transition_model = self.model(state, action)
            return DynamicsModel.sample_from_model(transition_model, num)

    class ONet(NN):
        """Neural Network implementation of observation model in :class:`DynamicsModel`"""

        def __init__(
            self,
            state_space: DiscreteSpace,
            action_space: ActionSpace,
            obs_space: DiscreteSpace,
            optimizer_builder: OptimizerBuilder,
            learning_rate: float,
            network_size: int,
            dropout_rate: float,
        ):

            net = Net(
                input_size=state_space.ndim * 2 + action_space.n,
                output_size=np.sum(obs_space.size),
                layer_size=network_size,
                dropout_rate=dropout_rate,
            ).to(device())

            super().__init__(net, optimizer_builder, learning_rate)
            self.action_space = action_space
            self.obs_space = obs_space

        def batch_train(
            self,
            states: torch.Tensor,
            actions: torch.Tensor,
            next_states: torch.Tensor,
            obs: torch.Tensor,
        ) -> float:
            """trains on the given batch

            Args:
                states (`torch.Tensor`): assumed torch to facilitate performance
                actions (`torch.Tensor`): assumed torch to facilitate performance
                next_states (`torch.Tensor`): assumed torch to facilitate performance
                obs (`torch.Tensor`): assumed torch to facilitate performance

            Returns:
                `float`: loss
            """
            state_action_state_triplets = torch.cat(
                (states, actions, next_states.float()), dim=1
            )
            observation_logits = self.net(state_action_state_triplets)

            loss = torch.stack(
                [
                    self.criterion(
                        observation_logits[
                            :,
                            self.obs_space.dim_cumsum[i] : self.obs_space.dim_cumsum[
                                i + 1
                            ],
                        ],
                        obs[:, i],
                    )
                    for i in range(self.obs_space.ndim)
                ]
            ).sum()

            self._optimizer.zero_grad()
            loss.backward()
            self._optimizer.step()

            return loss.item()

        def model(
            self, state: np.ndarray, action: int, next_state: np.ndarray
<<<<<<< HEAD
        ) -> List[np.ndarray]:
            """observation distribution model given `state`-`action`-`next_state` triplet
=======
        ) -> List[float]:
            """observation distribution model given ``state``-``action``-``next_state`` triplet
>>>>>>> 84f05630

            Args:
                state (`np.ndarray`):
                action (`int`):
                next_state (`np.ndarray`):

            Returns:
                `List[np.ndarray]`: model, [i][j] is probability of feature i
                taking value j
            """

            state_action_state = (
                torch.from_numpy(
                    np.concatenate(
                        [state, self.action_space.one_hot(action), next_state]
                    )
                )
                .to(device())
                .float()
            )

            with torch.no_grad():
                logits = self.net(state_action_state)

                return [
                    torch.distributions.utils.logits_to_probs(
                        logits[
                            self.obs_space.dim_cumsum[i] : self.obs_space.dim_cumsum[
                                i + 1
                            ]
                        ]
                    )
                    .cpu()
                    .numpy()
                    for i in range(self.obs_space.ndim)
                ]

        def sample(
            self,
            state: np.ndarray,
            action: int,
            next_state: np.ndarray,
            num: int,
        ):
            """sample ``num`` observation given ``state``-``action``-``next_state`` triplet

            can be implemented by calling
            :meth:`sample_from_model` `(self.model(state, action, next_state, num))`

            Args:
                state (`np.ndarray`):
                action (`int`):
                next_state (`np.ndarray`):
                num (`int`): number of samples to provide

            Returns:
                `np.ndarray`: `num` observations
            """
            obs_model = self.model(state, action, next_state)
            return DynamicsModel.sample_from_model(obs_model, num)

    class FreezeModelSetting(Enum):
        """setting for training"""

        FREEZE_NONE = auto()
        FREEZE_T = auto()
        FREEZE_O = auto()

    def __init__(
        self,
        state_space: DiscreteSpace,
        action_space: ActionSpace,
        batch_size: int,
        t_model: TNet,
        o_model: ONet,
    ):
        """Creates a dynamic model

        Args:
             state_space: (`general_bayes_adaptive_pomdps.misc.DiscreteSpace`):
             action_space: (`general_bayes_adaptive_pomdps.core.ActionSpace`):
             obs_space: (`general_bayes_adaptive_pomdps.misc.DiscreteSpace`):
             network_size: (`int`): number of nodes in hidden layers
             learning_rate: (`float`): learning rate of the optimizers
             batch_size: (`int`): number of interactions to **remember** and update with
             dropout_rate: (`float`): dropout rate of the layers
             optimizer_builder: (`OptimizerBuilder`): builder function for optimizer

        """

        self.state_space = state_space
        self.action_space = action_space

        self.experiences: Deque[Transition] = deque([], batch_size)

        self.num_batches = 0

        self.t = t_model
        self.o = o_model

    def load(self, file_name: str) -> None:
        """Loads internal state from ``file_name``

        For the sake of computational efficiency models can be saved and loaded
        from disk. This basically loads all the relevant private members of
        :class:`DynamicsModel` from disk. It utilizes pytorch's ability to save
        and load 'state_dicts'.

        See :meth:`save` how to save internal state to disk

        NOTE: this does not save the state of the optimizer or learning rate

        Args:
            path: (`str`): path to file name containing stored state

        """
        checkpoint = torch.load(file_name)

        self.experiences = checkpoint["experiences"]
        self.num_batches = checkpoint["num_batches"]
        self.t.net.load_state_dict(checkpoint["t_state_dict"])
        self.o.net.load_state_dict(checkpoint["o_state_dict"])

    def save(self, file_name: str) -> None:
        """Saves the internal state to ``file_name``

        For the sake of computational efficiency models can be saved and loaded
        from disk. This basically loads all the relevant private members of
        :class:`DynamicsModel` from disk. It utilizes pytorch's ability to save
        and load 'state_dicts'.

        NOTE: this does not save the state of the optimizer or learning rate

        See :meth:`load` how to load internal state from disk

        Args:
            path: (`str`): path to file to save state to

        """
        torch.save(
            {
                "experiences": self.experiences,
                "num_batches": self.num_batches,
                "t_state_dict": self.t.net.state_dict(),
                "o_state_dict": self.o.net.state_dict(),
            },
            file_name,
        )

    def set_learning_rate(self, learning_rate: float) -> None:
        """(re)sets the optimizers' learning rate

        Will re-create the optimizers, thus losing its current state

        Args:
             learning_rate: (`float`):

        RETURNS (`None`):

        """

        for model in [self.t, self.o]:
            model.set_learning_rate(learning_rate)

    def simulation_step(self, state: np.ndarray, action: int) -> SimulationResult:
        """The simulation step of this dynamics model: S x A -> S, O

        Args:
             state: (`np.array`): input state
             action: (`int`): chosen action

        RETURNS (`SimulationResult`): [state, observation]

        """

        assert self.state_space.contains(state), f"{state} not in {self.state_space}"
        assert self.action_space.contains(
            action
        ), f"{action} not in {self.action_space}"

        next_state = self.sample_state(state, action)
        observation = self.sample_observation(state, action, next_state)

        return SimulationResult(next_state, observation)

    def batch_update(
        self,
        states: np.ndarray,
        actions: np.ndarray,
        next_states: np.ndarray,
        obs: np.ndarray,
        conf: FreezeModelSetting = FreezeModelSetting.FREEZE_NONE,
    ) -> float:
        """performs a batch update (single gradient descent step)

        Args:
             states: (`np.ndarray`): (batch_size, state_shape) array of states
             actions: (`np.ndarray`): (batch_size,) array of actions
             next_states: (`np.ndarray`): (batch_size, state_shape) array of (next) states
             obs: (`np.ndarray`): (batch_size, obs_shape) array of observations
             conf: (`FreezeModelSetting`): configurations for training

        RETURNS (`float`): total loss

        """

        states = torch.from_numpy(states).float().to(device())
        actions = (
            torch.tensor([self.action_space.one_hot(a) for a in actions])
            .float()
            .to(device())
        )
        next_states = torch.from_numpy(next_states).to(device())
        obs = torch.from_numpy(obs).to(device())

        loss = 0.0

        # transition model
        if conf != DynamicsModel.FreezeModelSetting.FREEZE_T:
            loss += self.t.batch_train(states, actions, next_states)

        # observation model
        if conf != DynamicsModel.FreezeModelSetting.FREEZE_O:
            loss += self.o.batch_train(states, actions, next_states, obs)

        self.num_batches += 1

        return loss

    def self_learn(
        self, conf: FreezeModelSetting = FreezeModelSetting.FREEZE_NONE
    ) -> float:
        """performs a batch update on stored data

        Args:
             conf: (`FreezeModelSetting`): configurations for training

        RETURNS (`float`): the loss as a result from learning

        """
        assert self.experiences, "cannot self learn without data"

        return self.batch_update(*map(np.array, zip(*self.experiences)), conf)

    def add_transition(
        self,
        state: np.ndarray,
        action: int,
        next_state: np.ndarray,
        observation: np.ndarray,
    ) -> None:
        """stores the given transition

        `self` uses this data to learn

        Args:
             state: (`np.ndarray`):
             action: (`int`):
             next_state: (`np.ndarray`):
             observation: (`np.ndarray`):

        RETURNS (`None`):

        """

        self.experiences.append(Transition(state, action, next_state, observation))

    def sample_state(self, state: np.ndarray, action: int, num: int = 1) -> np.ndarray:
        """samples next state given current and action

        Args:
             state: (`np.ndarray`): current state
             action: (`int`): taken action
             num: (`int`): number of samples

        RETURNS (`np.ndarray`): next state

        """
        return self.t.sample(state, action, num)

    def sample_observation(
        self,
        state: np.ndarray,
        action: int,
        next_state: np.ndarray,
        num: int = 1,
    ) -> np.ndarray:
        """samples an observation given state - action - next state triple

        Args:
             state: (`np.ndarray`): state at t
             action: (`int`): taken action at t
             next_state: (`np.ndarray`): state t + 1
             num: (`int`): number of samples

        RETURNS (`np.ndarray`): observation at t + 1

        """
        return self.o.sample(state, action, next_state, num)

    def transition_model(self, state: np.ndarray, action: int) -> List[np.ndarray]:
        """Returns the transition model (next state) for state-action pair

        Element i of the returned list is the (batch, dim_size) probabilities
        of dimension i as a numpy array

        Args:
             state: (`np.ndarray`):
             action: (`int`):

        RETURNS (`List[np.ndarray]`): [#dim x dim_size] list

        """

        return self.t.model(state, action)

    def observation_model(
        self, state: np.ndarray, action: int, next_state: np.ndarray
    ) -> List[np.ndarray]:
        """Returns the observation model of a transition

        Element i of the returned list is the probability of observation
        dimension i

        Args:
             state: (`np.ndarray`):
             action: (`int`):
             next_state: (`np.ndarray`):

        RETURNS (`List[np.ndarray]`): [#dim x dim_size] list

        """

        return self.o.model(state, action, next_state)

    def reset(self) -> None:
        """resets the networks"""
        self.experiences.clear()

        for model in [self.t, self.o]:
            model.reset()

        self.num_batches = 0

    def perturb_parameters(
        self,
        stdev: float = 0.1,
        freeze_model_setting: FreezeModelSetting = FreezeModelSetting.FREEZE_NONE,
    ) -> None:
        """perturb parameters of model

        Args:
             stdev: (`float`): the standard deviation of the pertubation
             freeze_model_setting: (`FreezeModelSetting`)

        RETURNS (`None`):

        """

        if freeze_model_setting != DynamicsModel.FreezeModelSetting.FREEZE_T:
            self.t.perturb(stdev)
        if freeze_model_setting != DynamicsModel.FreezeModelSetting.FREEZE_O:
            self.o.perturb(stdev)<|MERGE_RESOLUTION|>--- conflicted
+++ resolved
@@ -384,13 +384,8 @@
 
         def model(
             self, state: np.ndarray, action: int, next_state: np.ndarray
-<<<<<<< HEAD
         ) -> List[np.ndarray]:
-            """observation distribution model given `state`-`action`-`next_state` triplet
-=======
-        ) -> List[float]:
             """observation distribution model given ``state``-``action``-``next_state`` triplet
->>>>>>> 84f05630
 
             Args:
                 state (`np.ndarray`):
